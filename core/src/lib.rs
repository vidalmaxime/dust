--- conflicted
+++ resolved
@@ -32,9 +32,5 @@
     pub mod llm;
     pub mod map;
     pub mod reduce;
-<<<<<<< HEAD
-    pub mod google_answer;
-=======
     pub mod search;
->>>>>>> 757ad786
 }